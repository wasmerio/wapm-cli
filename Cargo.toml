[package]
name = "wapm-cli"
version = "0.2.0"
authors = ["The Wasmer Engineering Team <engineering@wasmer.io>"]
edition = "2018"
repository = "https://github.com/wasmerio/wapm-cli"
description = "WebAssembly Package Manager CLI"
license = "MIT"

[dependencies]
chrono = "0.4"
dirs = "1"
dotenv = "0.13.0"
dunce = "1.0.0"
failure = "*"
fern = {version = "0.5", features = ["colored"]}
flate2 = "1.0.7"
graphql_client = "0.7.0"
lazy_static = "1.3"
log = "0.4"
minisign-verify = "0.1"
path-slash = "0.1.1"
prettytable-rs = "0.8.0"
regex = "1"
reqwest = {version = "0.9.12", features = ["default-tls-vendored"]}
<<<<<<< HEAD
rsign = "0.1"
rusqlite = {version = "0.18", features = ["bundled"]}
sentry = {version = "0.15", optional = true, features = ["with_panic", "with_backtrace"]}
=======
semver = "0.9"
sentry = {version = "0.15", optional = true, features = ["with_failure", "with_panic", "with_backtrace"]}
>>>>>>> 0b7f8a6b
serde = "1.0"
serde_derive = "1.0"
serde_json = "1.0"
structopt = "0.2.15"
tar = "0.4"
tempdir = "0.3"
time = "0.1"
toml = "0.4.10"
toml-query = "0.8.0"
rpassword = "3.0.0"
walrus = "0.5"
wasmparser = "0.30.0"
whoami = "0.5"
zstd = "0.4"

[dev-dependencies]
tempdir = "0.3"

[workspace]
members = ["."]

[features]
telemetry = ["sentry"]
default = []

#[profile.release]
#lto = true<|MERGE_RESOLUTION|>--- conflicted
+++ resolved
@@ -23,14 +23,10 @@
 prettytable-rs = "0.8.0"
 regex = "1"
 reqwest = {version = "0.9.12", features = ["default-tls-vendored"]}
-<<<<<<< HEAD
 rsign = "0.1"
 rusqlite = {version = "0.18", features = ["bundled"]}
-sentry = {version = "0.15", optional = true, features = ["with_panic", "with_backtrace"]}
-=======
 semver = "0.9"
 sentry = {version = "0.15", optional = true, features = ["with_failure", "with_panic", "with_backtrace"]}
->>>>>>> 0b7f8a6b
 serde = "1.0"
 serde_derive = "1.0"
 serde_json = "1.0"
