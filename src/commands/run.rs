--- conflicted
+++ resolved
@@ -160,15 +160,7 @@
     let command_override_name = if !using_default_runtime || disable_command_rename {
         None
     } else {
-<<<<<<< HEAD
         Some(command_name.to_string())
-=======
-        if rename_commands_to_raw_command_name {
-            Some(command_name.to_string())
-        } else {
-            Some(command_name_formatter(command_name))
-        }
->>>>>>> 10e45bb3
     };
     let command_vec = create_run_command(
         args,
