--- conflicted
+++ resolved
@@ -39,7 +39,6 @@
     let lockfile = Lockfile::open(&current_dir, &mut lockfile_string)
         .map_err(|err| RunError::MissingLockFile(format!("{}", err)))?;
     let lockfile_command = lockfile.get_command(command_name)?;
-<<<<<<< HEAD
 
     // hack to get around running commands for local modules
     let source_path: PathBuf = if let Ok(manifest) = Manifest::open(manifest_path) {
@@ -70,19 +69,8 @@
     };
 
     let command_vec = create_run_command(args, &current_dir, &source_path)?;
-    let command = Command::new("wasmer").args(&command_vec).output()?;
-    io::stdout().lock().write_all(&command.stdout)?;
-    io::stderr().lock().write_all(&command.stderr)?;
-=======
-    let lockfile_module = lockfile.get_module(
-        lockfile_command.package_name,
-        lockfile_command.package_version,
-        lockfile_command.module,
-    )?;
-    let command_vec = create_run_command(lockfile_command, lockfile_module, args, &current_dir)?;
     let mut child = Command::new("wasmer").args(&command_vec).spawn()?;
     child.wait()?;
->>>>>>> 2e02e52c
     Ok(())
 }
 
