use structopt::{clap::AppSettings, StructOpt};
use wapm_cli::{commands, logging};

#[derive(StructOpt, Debug)]
enum Command {
    #[structopt(name = "whoami")]
    /// Prints the current user (if authed) in the stdout
    WhoAmI,

    #[structopt(name = "login")]
    /// Logins into wapm, saving the token locally for future commands
    Login,

    #[structopt(name = "logout")]
    /// Remove the token for the registry
    Logout,

    #[structopt(name = "config")]
    /// Config related subcommands
    Config(commands::ConfigOpt),

    #[structopt(name = "install")]
    /// Install a package
    Install(commands::InstallOpt),

    #[structopt(name = "publish")]
    /// Publish a package
    Publish,

    #[structopt(
        name = "run",
        raw(settings = "&[AppSettings::TrailingVarArg, AppSettings::AllowLeadingHyphen]")
    )]
    /// Run a command from the package or one of the dependencies
    Run(commands::RunOpt),

    #[structopt(name = "search")]
    /// Search packages
    Search(commands::SearchOpt),

    #[cfg(feature = "package")]
    #[structopt(name = "package", raw(aliases = r#"&["p", "pkg"]"#))]
    /// Create a wasm package with bundled assets
    Package(commands::PackageOpt),

    /// Check if a directory or tar.gz is a valid wapm package
    #[structopt(name = "validate")]
    Validate(commands::ValidateOpt),

    #[structopt(name = "completions")]
    /// Generate autocompletion scripts for your shell
    Completions(commands::CompletionOpt),

    #[structopt(name = "init")]
    /// Set up current directory for use with wapm
    Init(commands::InitOpt),

    #[structopt(name = "list")]
    /// List the currently installed packages and their commands
    List(commands::ListOpt),

<<<<<<< HEAD
    #[structopt(name = "keys")]
    /// Manage minisign keys for verifying packages
    Keys(commands::KeyOpt),
=======
    #[structopt(name = "uninstall")]
    /// Uninstall a package
    Uninstall(commands::UninstallOpt),

    #[structopt(name = "bin")]
    /// Get the .bin dir path
    Bin(commands::BinOpt),
>>>>>>> 0b7f8a6b
}

fn main() {
    if let Err(e) = logging::set_up_logging() {
        eprintln!("Error: {}", e);
    }

    #[cfg(feature = "telemetry")]
    let _guard = {
        let telemetry_is_enabled = wapm_cli::util::telemetry_is_enabled();
        if telemetry_is_enabled {
            let _guard = sentry::init("https://aea870c3a5e54439999d8fed773bd8a5@sentry.io/1441509");
            sentry::integrations::panic::register_panic_handler();
            Some(_guard)
        } else {
            None
        }
    };

    let args = Command::from_args();
    let result = match args {
        Command::WhoAmI => commands::whoami(),
        Command::Login => commands::login(),
        Command::Logout => commands::logout(),
        Command::Config(config_options) => commands::config(config_options),
        Command::Install(install_options) => commands::install(install_options),
        Command::Publish => commands::publish(),
        Command::Run(run_options) => commands::run(run_options),
        Command::Search(search_options) => commands::search(search_options),
        #[cfg(feature = "package")]
        Command::Package(package_options) => commands::package(package_options),
        Command::Validate(validate_options) => commands::validate(validate_options),
        Command::Init(init_options) => commands::init(init_options),
        Command::List(list_options) => commands::list(list_options),
        Command::Keys(key_options) => commands::keys(key_options),
        Command::Completions(completion_options) => {
            Command::clap().gen_completions_to(
                "wapm",
                completion_options.shell,
                &mut ::std::io::stdout(),
            );
            Ok(())
        }
        Command::Uninstall(uninstall_options) => commands::uninstall(uninstall_options),
        Command::Bin(bin_options) => commands::bin(bin_options),
    };
    if let Err(e) = result {
        #[cfg(feature = "telemetry")]
        {
            drop(_guard);
        };
        eprintln!("Error: {}", e);
        std::process::exit(-1);
    }
}<|MERGE_RESOLUTION|>--- conflicted
+++ resolved
@@ -59,11 +59,10 @@
     /// List the currently installed packages and their commands
     List(commands::ListOpt),
 
-<<<<<<< HEAD
     #[structopt(name = "keys")]
     /// Manage minisign keys for verifying packages
     Keys(commands::KeyOpt),
-=======
+
     #[structopt(name = "uninstall")]
     /// Uninstall a package
     Uninstall(commands::UninstallOpt),
@@ -71,7 +70,6 @@
     #[structopt(name = "bin")]
     /// Get the .bin dir path
     Bin(commands::BinOpt),
->>>>>>> 0b7f8a6b
 }
 
 fn main() {
