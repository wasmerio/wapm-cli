--- conflicted
+++ resolved
@@ -16,11 +16,8 @@
 - wapm will now suggest a package to install that contains the desired command if the command is not found
 
 ### Changed
-<<<<<<< HEAD
-- files in the wapm module are now relative to their locations in the manifest. This means that going into the directory of an installed global package lets you run it as if it were local. This improves consistency and usability and allows programs interfacing with packages to be simpler.
-=======
+- Files in the wapm module are now relative to their locations in the manifest. This means that going into the directory of an installed global package lets you run it as if it were local. This improves consistency and usability and allows programs interfacing with packages to be simpler.
 - Renamed Wasm Contracts to Wasm Interfaces
->>>>>>> 93199504
 - Lockfile version 3 with package root directory added
 - Changes to the pkg-fs api
 
